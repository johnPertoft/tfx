# Current Version(Still in Development)

## Major Features and Improvements
*   Added TFX DSL IR compiler that encodes a TFX pipeline into a DSL proto.
*   Supported feature based split partition in ExampleGen.
*   Added the ConcatPlaceholder to tfx.dsl.component.experimental.placeholders.
*   Changed Span information as a property of ExampleGen's output artifact.
    Deprecated ExampleGen input (external) artifact.
*   Added ModelRun artifact for Trainer for storing training related files,
    e.g., Tensorboard logs. Trainer's Model artifact now only contain pure
    models (check utils/path_utils.py for details).
*   Added support for `tf.train.SequenceExample` in ExampleGen:
    *   ImportExampleGen now supports `tf.train.SequenceExample` importing.
    *   base_example_gen_executor now supports `tf.train.SequenceExample` as
        output payload format, which can be utilized by custom ExampleGen.
*   Added Tuner component and its integration with Google Cloud Platform as
    the execution and hyperparemeter optimization backend.
*   Switched Transform component to use the new TFXIO code path. Users may
    potentially notice large performance improvement.
*   Added support for primitive artifacts to InputValuePlaceholder.
<<<<<<< HEAD
*   Supported multiple artifacts for Trainer and Tuner's input example Channel.
*   Supported split configuration for Trainer and Tuner.
*   Component authors now can create a TFXIO instance to get access to the
    data through `tfx.components.util.tfxio_utils`. As TFX is going to
    support more data payload formats and data container formats, using
    `tfxio_utils` is encouraged to avoid dealing directly with each combination.
    TFXIO is the interface of [Standardized TFX Inputs](https://github.com/tensorflow/community/blob/master/rfcs/20191017-tfx-standardized-inputs.md).
=======
*   Added experimental BaseStubExecutor and StubComponentLauncher to test TFX pipelines. 
*   Added experimental TFX Pipeline Recorder to record output artifacts of the pipeline.
>>>>>>> 93d7f240

## Bug fixes and other changes
*   Added Tuner component to Iris e2e example.
*   Relaxed the rule that output artifact uris must be newly created. This is a
    temporary workaround to make retry work. We will introduce a more
    comprehensive solution for idempotent execution.
*   Made evaluator output optional (while still recommended) for pusher.
*   Moved BigQueryExampleGen to `tfx.extensions.google_cloud_big_query`.
*   Removed Tuner from custom_components/ as it's supported under components/
    now.
*   Added support of non tf.train.Example protos as internal data payload
    format by ImportExampleGen.
*   Used thread local storage for `label_utils.scoped_labels()` to make it
    thread safe.
*   Stopped requiring `avro-python3`.
*   Requires [Bazel](https://bazel.build/) to build TFX source code.

## Breaking changes

### For pipeline authors
*   Moved BigQueryExampleGen to `tfx.extensions.google_cloud_big_query`. The
    previous module path from `tfx.components` is not available anymore.
*   Updated beam pipeline args, users now need to set both `direct_running_mode`
    and `direct_num_workers` explicitly for multi-processing.
*   Added required 'output_data_format' execution property to
    FileBaseExampleGen.
*   Changed ExampleGen to take a string as input source directly instead of a
    Channel of external artifact:
    *   `input` Channel is deprecated. The use of `input` is valid but
        should change to string type `input_base` ASAP.
    *   Previously deprecated `input_base` Channel is changed to string type
        instead of Channel. This is a breaking change, users should pass string
        directly to `input_base`.
*   ExternalArtifact and `external_input` function are deprecated. The use
    of `external_input` with ExampleGen `input` is still valid but should change
    to use `input_base` ASAP.
*   Fully removed csv_input and tfrecord_input in dsl_utils. This is a breaking
    change, users should pass string directly to `input_base`.
*   Changed GetInputSourceToExamplePTransform interface by removing input_dict.
    This is a breaking change, custom ExampleGens need to follow the interface
    change.

### For component authors

## Documentation updates

## Deprecations

# Version 0.22.1

## Major Features and Improvements

## Bug fixes and other changes
*   Depends on 'tensorflowjs>=2.0.1.post1,<3' for `[all]` dependency.
*   Fixed the name of the usage telemetry when tfx templates are used.
*   Depends on `tensorflow-data-validation>=0.22.2,<0.23.0`.
*   Depends on `tensorflow-model-analysis>=0.22.2,<0.23.0`.
*   Depends on `tfx-bsl>=0.22.1,<0.23.0`.
*   Depends on `ml-metadata>=0.22.1,<0.23.0`.

## Breaking changes

### For pipeline authors

### For component authors

## Documentation updates

## Deprecations

# Version 0.22.0

## Major Features and Improvements
*   Introduced experimental Python function component decorator (`@component`
    decorator under `tfx.dsl.component.experimental.decorators`) allowing
    Python function-based component definition.
*   Added the experimental TemplatedExecutorContainerSpec executor class that
    supports structural placeholders (not Jinja placeholders).
*   Added the experimental function "create_container_component" that
    simplifies creating container-based components.
*   Implemented a TFJS rewriter.
*   Added the scripts/run_component.py script which makes it easy to run the
    component code and executor code. (Similar to scripts/run_executor.py)
*   Added support for container component execution to BeamDagRunner.
*   Introduced experimental generic Artifact types for ML workflows.
*   Added support for `float` execution properties.

## Bug fixes and other changes
*   Migrated BigQueryExampleGen to the new (experimental) `ReadFromBigQuery`
    PTramsform when not using Dataflow runner.
*   Enhanced add_downstream_node / add_upstream_node to apply symmetric changes
    when being called. This method enables task-based dependencies by enforcing
    execution order for synchronous pipelines on supported platforms. Currently,
    the supported platforms are Airflow, Beam, and Kubeflow Pipelines. Note that
    this API call should be considered experimental, and may not work with
    asynchronous pipelines, sub-pipelines and pipelines with conditional nodes.
*   Added the container-based sample pipeline (download, filter, print)
*   Removed the incomplete cifar10 example.
*   Removed `python-snappy` from `[all]` extra dependency list.
*   Tests depends on `apache-airflow>=1.10.10,<2`;
*   Removed test dependency to tzlocal.
*   Fixes unintentional overriding of user-specified setup.py file for Dataflow
    jobs when running on KFP container.
*   Made ComponentSpec().inputs and .outputs behave more like real dictionaries.
*   Depends on `kerastuner>=1,<2`.
*   Depends on `pyyaml>=3.12,<6`.
*   Depends on `apache-beam[gcp]>=2.21,<3`.
*   Depends on `grpcio>=2.18.1,<3`.
*   Depends on `kubernetes>=10.0.1,<12`.
*   Depends on `tensorflow>=1.15,!=2.0.*,<3`.
*   Depends on `tensorflow-data-validation>=0.22.0,<0.23.0`.
*   Depends on `tensorflow-model-analysis>=0.22.1,<0.23.0`.
*   Depends on `tensorflow-transform>=0.22.0,<0.23.0`.
*   Depends on `tfx-bsl>=0.22.0,<0.23.0`.
*   Depends on `ml-metadata>=0.22.0,<0.23.0`.
*   Depends on 'tensorflowjs>=2.0.1.post1,<3' for `[all]` dependency.
*   Fixed a bug in `io_utils.copy_dir` which prevent it to work correctly for
    nested sub-directories.

## Breaking changes

### For pipeline authors
*   Changed custom config for the Do function of Trainer and Pusher to accept
    a JSON-serialized dict instead of a dict object. This also impacts all the
    Do functions under `tfx.extensions.google_cloud_ai_platform` and
    `tfx.extensions.google_cloud_big_query_ml`. Note that this breaking
    change occurs at the signature of the executor's Do function. Therefore, if
    the user did not customize the Do function, and the compile time SDK version
    is aligned with the run time SDK version, previous pipelines should still
    work as intended. If the user is using a custom component with customized
    Do function, `custom_config` should be assumed to be a JSON-serialized
    string from next release.
*   For users of BigQueryExampleGen, `--temp_location` is now a required Beam
    argument, even for DirectRunner. Previously this argument was only required
    for DataflowRunner. Note that the specified value of `--temp_location`
    should point to a Google Cloud Storage bucket.
*   Revert current per-component cache API (with `enable_cache`, which was only
    available in tfx>=0.21.3,<0.22), in preparing for a future redesign.

### For component authors
*   Converted the BaseNode class attributes to the constructor parameters. This
    won't affect any components derived from BaseComponent.
*   Changed the encoding of the Integer and Float artifacts to be more portable.

## Documentation updates
*   Added concept guides for understanding TFX pipelines and components.
*   Added guides to building Python function-based components and
    container-based components.
*   Added BulkInferrer component and TFX CLI documentation to the table of
    contents.

## Deprecations
*   Deprecating Py2 support

# Version 0.21.4

## Major Features and Improvements

## Bug fixes and other changes
*   Fixed InfraValidator signal handling bug on BeamDagRunner.
*   Dropped "Type" suffix from primitive type artifact names (Integer, Float,
    String, Bytes).

### Deprecations

## Breaking changes

### For pipeline authors

### For component authors

## Documentation updates

# Version 0.21.3

## Major Features and Improvements
*   Added run/pipeline link when creating runs/pipelines on KFP through TFX CLI.
*   Added support for `ValueArtifact`, whose attribute `value` allows users to
    access the content of the underlying file directly in the executor. Support
    Bytes/Integer/String/Float type. Note: interactive resolution does not
    support this for now.
*   Added InfraValidator component that is used as an early warning layer
    before pushing a model into production.

## Bug fixes and other changes
*   Starting this version, TFX will only release python3 packages.
*   Replaced relative import with absolute import in generated templates.
*   Added a native keras model in the taxi template and the template now uses
    generic Trainer.
*   Added support of TF 2.1 runtime configuration for AI Platform Prediction
    Pusher.
*   Added support for using ML Metadata ArtifactType messages as Artifact
    classes.
*   Changed CLI behavior to create new versions of pipelines instead of
    delete and create new ones when pipelines are updated for KFP. (Requires
    kfp >= 0.3.0)
*   Added ability to enable quantization in tflite rewriter.
*   Added k8s pod labels when the pipeline is executed via KubeflowDagRunner for
    better usage telemetry.
*   Parameterized the GCP taxi pipeline sample for easily ramping up to full
    taxi dataset.
*   Added support for hyphens(dash) in addition to underscores in CLI flags.
    Underscores will be supported as well.
*   Fixed ill-formed underscore in the markdown visualization when running on
    KFP.
*   Enabled per-component control for caching with enable_cache argument in
    each component.

### Deprecations

## Breaking changes

### For pipeline authors

### For component authors

## Documentation updates

# Version 0.21.2

## Major Features and Improvements
*   Updated `StatisticsGen` to optionally consume a schema `Artifact`.
*   Added support for configuring the `StatisticsGen` component via serializable
    parts of `StatsOptions`.
*   Added Keras guide doc.
*   Changed Iris model_to_estimator e2e example to use generic Trainer.
*   Demonstrated how TFLite is supported in TFX by extending MNIST example
    pipeline to also train a TFLite model.

## Bug fixes and other changes
*   Fix the behavior of Trainer Tensorboard visualization when caching is used.
*   Added component documentation and guide on using TFLite in TFX.
*   Relaxed the PyYaml dependency.

### Deprecations
*   Model Validator (its functionality is now provided by the Evaluator).

## Breaking changes

### For pipeline authors

### For component authors

## Documentation updates

# Version 0.21.1

## Major Features and Improvements
*   Pipelines compiled using KubeflowDagRunner now defaults to using the
    gRPC-based MLMD server deployed in Kubeflow Pipelines clusters when
    performing operations on pipeline metadata.
*   Added tfx model rewriting and tflite rewriter.
*   Added LatestBlessedModelResolver as an experimental feature which gets the
    latest model that was blessed by model validator.
*   The specific `Artifact` subclass that was serialized (if defined in the
    deserializing environment) will be used when deserializing `Artifact`s and
    when reading `Artifact`s from ML Metadata (previously, objects of the
    generic `tfx.types.artifact.Artifact` class were created in some cases).
*   Updated Evaluator's executor to support model validation.
*   Introduced awareness of chief worker to Trainer's executor, in case running
    in distributed training cluster.
*   Added a Chicago Taxi example with native Keras.
*   Updated TFLite converter to work with TF2.
*   Enabled filtering by artifact producer and output key in ResolverNode.

## Bug fixes and other changes
*   Added --skaffold_cmd flag when updating a pipeline for kubeflow in CLI.
*   Changed python_version to 3.7 when using TF 1.15 and later for Cloud AI Platform Prediction.
*   Added 'tfx_runner' label for CAIP, BQML and Dataflow jobs submitted from
    TFX components.
*   Fixed the Taxi Colab notebook.
*   Adopted the generic trainer executor when using CAIP Training.
*   Depends on 'tensorflow-data-validation>=0.21.4,<0.22'.
*   Depends on 'tensorflow-model-analysis>=0.21.4,<0.22'.
*   Depends on 'tensorflow-transform>=0.21.2,<0.22'.
*   Fixed misleading logs in Taxi pipeline portable Beam example.

### Deprecations

## Breaking changes
*   Remove "NOT_BLESSED" artifact.
*   Change constants ARTIFACT_PROPERTY_BLESSED_MODEL_* to ARTIFACT_PROPERTY_BASELINE_MODEL_*.

### For pipeline authors

### For component authors

## Documentation updates

# Version 0.21.0

## Major Features and Improvements

*   TFX version 0.21.0 will be the last version of TFX supporting Python 2.
*   Added experimental cli option `template`, which can be used to scaffold a
    new pipeline from TFX templates. Currently the `taxi` template is provided
    and more templates would be added in future versions.
*   Added support for `RuntimeParameter`s to allow users can specify templated
    values at runtime. This is currently only supported in Kubeflow Pipelines.
    Currently, only attributes in `ComponentSpec.PARAMETERS` and the URI of
    external artifacts can be parameterized (component inputs / outputs can
    not yet be parameterized). See
    `tfx/examples/chicago_taxi_pipeline/taxi_pipeline_runtime_parameter.py`
    for example usage.
*   Users can access the parameterized pipeline root when defining the
    pipeline by using the `pipeline.ROOT_PARAMETER` placeholder in
    KubeflowDagRunner.
*   Users can pass appropriately encoded Python `dict` objects to specify
    protobuf parameters in `ComponentSpec.PARAMETERS`; these will be decoded
    into the proper protobuf type. Users can avoid manually constructing complex
    nested protobuf messages in the component interface.
*   Added support in Trainer for using other model artifacts. This enables
    scenarios such as warm-starting.
*   Updated trainer executor to pass through custom config to the user module.
*   Artifact type-specific properties can be defined through overriding the
    `PROPERTIES` dictionary of a `types.artifact.Artifact` subclass.
*   Added new example of chicago_taxi_pipeline on Google Cloud Bigquery ML.
*   Added support for multi-core processing in the Flink and Spark Chicago Taxi
    PortableRunner example.
*   Added a metadata adapter in Kubeflow to support logging the Argo pod ID as
    an execution property.
*   Added a prototype Tuner component and an end-to-end iris example.
*   Created new generic trainer executor for non estimator based model, e.g.,
    native Keras.
*   Updated to support passing `tfma.EvalConfig` in evaluator when calling TFMA.
*   Added an iris example with native Keras.
*   Added an MNIST example with native Keras.

## Bug fixes and other changes
*   Switched the default behavior of KubeflowDagRunner to not mounting GCP
    secret.
*   Fixed "invalid spec: spec.arguments.parameters[6].name 'pipeline-root' is
    not unique" error when the user include `pipeline.ROOT_PARAMETER` and run
    pipeline on KFP.
*   Added support for an hparams artifact as an input to Trainer in
    preparation for tuner support.
*   Refactored common dependencies in the TFX dockerfile to a base image to
    improve the reliability of image building process.
*   Fixes missing Tensorboard link in KubeflowDagRunner.
*   Depends on `apache-beam[gcp]>=2.17,<2.18`
*   Depends on `ml-metadata>=0.21,<0.22`.
*   Depends on `tensorflow-data-validation>=0.21,<0.22`.
*   Depends on `tensorflow-model-analysis>=0.21,<0.22`.
*   Depends on `tensorflow-transform>=0.21,<0.22`.
*   Depends on `tfx-bsl>=0.21,<0.22`.
*   Depends on `pyarrow>=0.14,<0.15`.
*   Removed `tf.compat.v1` usage for iris and cifar10 examples.
*   CSVExampleGen: started using the CSV decoding utilities in `tfx-bsl`
    (`tfx-bsl>=0.15.2`)
*   Fixed problems with Airflow tutorial notebooks.
*   Added performance improvements for the Transform Component (for statistics
    generation).
*   Raised exceptions when container building fails.
*   Enhanced custom slack component by adding a kubeflow example.
*   Allowed windows style paths in Transform component cache.
*   Fixed bug in CLI (--engine=kubeflow) which uses hard coded obsolete image
    (TFX 0.14.0) as the base image.
*   Fixed bug in CLI (--engine=kubeflow) which could not handle skaffold
    response when an already built image is reused.
*   Allowed users to specify the region to use when serving with AI Platform.
*   Allowed users to give deterministic job id to AI Platform Training job.
*   System-managed artifact properties ("name", "state", "pipeline_name" and
    "producer_component") are now stored as ML Metadata artifact custom
    properties.
*   Fixed loading trainer and transformation functions from python module files
    without the .py extension.
*   Fixed some ill-formed visualization when running on KFP.
*   Removed system info from artifact properties and use channels to hold info
    for generating MLMD queries.
*   Rely on MLMD context for inter-component artifact resolution and execution
    publishing.
*   Added pipeline level context and component run level context.
*   Included test data for examples/chicago_taxi_pipeline in package.
*   Changed `BaseComponentLauncher` to require the user to pass in an ML
    Metadata connection object instead of a ML Metadata connection config.
*   Capped version of Tensorflow runtime used in Google Cloud integration to
    1.15.
*   Updated Chicago Taxi example dependencies to Beam 2.17.0, Flink 1.9.1, Spark
    2.4.4.
*   Fixed an issue where `build_ephemeral_package()` used an incorrect path to
    locate the `tfx` directory.
*   The ImporterNode now allows specification of general artifact properties.
*   Added 'tfx_executor', 'tfx_version' and 'tfx_py_version' labels for CAIP,
    BQML and Dataflow jobs submitted from TFX components.
*   Use '_' instead of '/' in feature names of several examples to avoid
    potential clash with namescope separator.


### Deprecations

## Breaking changes

### For pipeline authors
*   Standard artifact TYPE_NAME strings were reconciled to match their class
    names in `types.standard_artifacts`.
*   The "split" property on multiple artifacts has been replaced with the
    JSON-encoded "split_names" property on a single grouped artifact.
*   The execution caching mechanism was changed to rely on ML Metadata
    pipeline context. Existing cached executions will not be reused when running
    on this version of TFX for the first time.
*   The "split" property on multiple artifacts has been replaced with the
    JSON-encoded "split_names" property on a single grouped artifact.

### For component authors
*   Artifact type name strings to the `types.artifact.Artifact` and
    `types.channel.Channel` classes are no longer supported; usage here should
    be replaced with references to the artifact subclasses defined in
    `types.standard_artfacts.*` or to custom subclasses of
    `types.artifact.Artifact`.

## Documentation updates

# Version 0.15.0

## Major Features and Improvements

*   Offered unified CLI for tfx pipeline actions on various orchestrators
    including Apache Airflow, Apache Beam and Kubeflow.
*   Polished experimental interactive notebook execution and visualizations so
    they are ready for use.
*   Added BulkInferrer component to TFX pipeline, and corresponding offline
    inference taxi pipeline.
*   Introduced ImporterNode as a special TFX node to register external resource
    into MLMD so that downstream nodes can use as input artifacts. An example
    `taxi_pipeline_importer.py` enabled by ImporterNode was added to showcase
    the user journey of user-provided schema (issue #571).
*   Added experimental support for TFMA fairness indicator thresholds.
*   Demonstrated DirectRunner multi-core processing in Chicago Taxi example,
    including Airflow and Beam.
*   Introduced `PipelineConfig` and `BaseComponentConfig` to control the
    platform specific settings for pipelines and components.
*   Added a custom Executor of Pusher to push model to BigQuery ML for serving.
*   Added KubernetesComponentLauncher to support launch ExecutorContainerSpec in
    a Kubernetes cluster.
*   Made model validator executor forward compatible with TFMA change.
*   Added Iris flowers classification example.
*   Added support for serialization and deserialization of components.
*   Made component launcher extensible to support launching components on
    multiple platforms.
*   Simplified component package names.
*   Introduced BaseNode as the base class of any node in a TFX pipeline DAG.
*   Added docker component launcher to launch container component.
*   Added support for specifying pipeline root in runtime when run on
    KubeflowDagRunner. A default value can be provided when constructing the TFX
    pipeline.
*   Added basic span support in ExampleGen to ingest file based data sources
    that can be updated regularly by upstream.
*   Branched serving examples under chicago_taxi_pipeline/ from chicago_taxi/
    example.
*   Supported beam arg 'direct_num_workers' for multi-processing on local.
*   Improved naming of standard component inputs and outputs.
*   Improved visualization functionality in the experimental TFX notebook
    interface.
*   Allowed users to specify output file format when compiling TFX pipelines
    using KubeflowDagRunner.
*   Introduced ResolverNode as a special TFX node to resolve input artifacts for
    downstream nodes. ResolverNode is a convenient way to wrap TFX Resolver, a
    logical unit for resolving input artifacts.
*   Added cifar-10 example to demonstrate image classification.
*   Added container builder feature in the CLI tool for container-based custom
    python components. This is specifically for the Kubeflow orchestration
    engine, which requires containers built with the custom python code.
*   Demonstrated DirectRunner multi-core processing in Chicago Taxi example,
    including Airflow and Beam.
*   Added Kubeflow artifact visualization of inputs, outputs and execution
    properties for components using a Markdown file. Added Tensorboard to
    Trainer components as well.

## Bug fixes and other changes

*   Bumped test dependency to kfp (Kubeflow Pipelines SDK) to be at version
    0.1.31.2.
*   Fixed trainer executor to correctly make `transform_output` optional.
*   Updated Chicago Taxi example dependency tensorflow to version >=1.14.0.
*   Updated Chicago Taxi example dependencies tensorflow-data-validation,
    tensorflow-metadata, tensorflow-model-analysis, tensorflow-serving-api, and
    tensorflow-transform to version >=0.14.
*   Updated Chicago Taxi example dependencies to Beam 2.14.0, Flink 1.8.1, Spark
    2.4.3.
*   Adopted new recommended way to access component inputs/outputs as
    `component.outputs['output_name']` (previously, the syntax was
    `component.outputs.output_name`).
*   Updated Iris example to skip transform and use Keras model.
*   Fixed the check for input artifact existence in base driver.
*   Fixed bug in AI Platform Pusher that prevents pushes after first model, and
    not being marked as default.
*   Replaced all usage of deprecated `tensorflow.logging` with `absl.logging`.
*   Used special user agent for all HTTP requests through googleapiclient and
    apitools.
*   Transform component updated to use `tf.compat.v1` according to the TF 2.0
    upgrading procedure.
*   TFX updated to use `tf.compat.v1` according to the TF 2.0 upgrading
    procedure.
*   Added Kubeflow local example pipeline that executes components in-cluster.
*   Fixed a bug that prevents updating execution type.
*   Fixed a bug in model validator driver that reads across pipeline boundaries
    when resolving latest blessed model.
*   Depended on `apache-beam[gcp]>=2.16,<3`
*   Depended on `ml-metadata>=0.15,<0.16`
*   Depended on `tensorflow>=1.15,<3`
*   Depended on `tensorflow-data-validation>=0.15,<0.16`
*   Depended on `tensorflow-model-analysis>=0.15.2,<0.16`
*   Depended on `tensorflow-transform>=0.15,<0.16`
*   Depended on 'tfx_bsl>=0.15.1,<0.16'
*   Made launcher return execution information, containing populated inputs,
    outputs, and execution id.
*   Updated the default configuration for accessing MLMD from pipelines running
    in Kubeflow.
*   Updated Airflow developer tutorial
*   CSVExampleGen: started using the CSV decoding utilities in `tfx-bsl`
    (`tfx-bsl>=0.15.2`)
*   Added documentation for Fairness Indicators.

### Deprecations

*   Deprecated component_type in favor of type.
*   Deprecated component_id in favor of id.
*   Move beam_pipeline_args out of additional_pipeline_args as top level
    pipeline param
*   Deprecated chicago_taxi folder, beam setup scripts and serving examples are
    moved to chicago_taxi_pipeline folder.

## Breaking changes

*   Moved beam setup scripts from examples/chicago_taxi/ to
    examples/chicago_taxi_pipeline/
*   Moved interactive notebook classes into `tfx.orchestration.experimental`
    namespace.
*   Starting from 1.15, package `tensorflow` comes with GPU support. Users won't
    need to choose between `tensorflow` and `tensorflow-gpu`. If any GPU devices
    are available, processes spawned by all TFX components will try to utilize
    them; note that in rare cases, this may exhaust the memory of the device(s).
*   Caveat: `tensorflow` 2.0.0 is an exception and does not have GPU support. If
    `tensorflow-gpu` 2.0.0 is installed before installing `tfx`, it will be
    replaced with `tensorflow` 2.0.0. Re-install `tensorflow-gpu` 2.0.0 if
    needed.
*   Caveat: MLMD schema auto-upgrade is now disabled by default. For users who
    upgrades from 0.13 and do not want to lose the data in MLMD, please refer to
    [MLMD documentation](https://github.com/google/ml-metadata/blob/master/g3doc/get_started.md#upgrade-mlmd-library)
    for guide to upgrade or downgrade MLMD database. Users who upgraded from TFX
    0.14 should not be affected since there is not schema change between these
    two versions.

### For pipeline authors

*   Deprecated the usage of `tf.contrib.training.HParams` in Trainer as it is
    deprecated in TF 2.0. User module relying on member method of that class
    will not be supported. Dot style property access will be the only supported
    style from now on.
*   Any SavedModel produced by tf.Transform <=0.14 using any tf.contrib ops (or
    tf.Transform ops that used tf.contrib ops such as tft.quantiles,
    tft.bucketize, etc.) cannot be loaded with TF 2.0 since the contrib library
    has been removed in 2.0. Please refer to this
    [issue](https://github.com/tensorflow/tfx/issues/838).

### For component authors

## Documentation updates

*   Added conceptual info on Artifacts to guide/index.md

# Version 0.14.0

## Major Features and Improvements

*   Added support for Google Cloud ML Engine Training and Serving as extension.
*   Supported pre-split input for ExampleGen components
*   Added ImportExampleGen component for importing tfrecord files with TF
    Example data format
*   Added a generic ExampleGen component to reduce the work of custom ExampleGen
*   Released Python 3 type hints and added support for Python 3.6 and 3.7.
*   Added an Airflow integration test for chicago_taxi_simple example.
*   Updated tfx docker image to use Python 3.6 on Ubuntu 16.04.
*   Added example for how to define and add a custom component.
*   Added PrestoExampleGen component.
*   Added Parquet executor for ExampleGen component.
*   Added Avro executor for ExampleGen component.
*   Enables Kubeflow Pipelines users to specify arbitrary ContainerOp decorators
    that can be applied to each pipeline step.
*   Added scripts and instructions for running the TFX Chicago Taxi example on
    Spark (via Apache Beam).
*   Introduced a new mechanism of artifact info passing between components that
    relies solely on ML Metadata.
*   Unified driver and execution logging to go through tf.logging.
*   Added support for Beam as an orchestrator.
*   Introduced the experimental InteractiveContext environment for iterative
    notebook development, as well as an example Chicago Taxi notebook in this
    environment with TFDV / TFMA examples.
*   Enabled Transform and Trainer components to specify user defined function
    (UDF) module by Python module path in addition to path to a module file.
*   Enable ImportExampleGen component for Kubeflow.
*   Enabled SchemaGen to infer feature shape.
*   Enabled metadata logging and pipeline caching capability for KubeflowRunner.
*   Used custom container for AI Platform Trainer extension.
*   Introduced ExecutorSpec, which generalizes the representation of executors
    to include both Python classes and containers.
*   Supported run context for metadata tracking of tfx pipeline.

### Deprecations

*   Deprecated 'metadata_db_root' in favor of passing in
    metadata_connection_config directly.
*   airflow_runner.AirflowDAGRunner is renamed to
    airflow_dag_runner.AirflowDagRunner.
*   runner.KubeflowRunner is renamed to kubeflow_dag_runner.KubeflowDagRunner.
*   The "input" and "output" exec_properties fields for ExampleGen executors
    have been renamed to "input_config" and "output_config", respectively.
*   Declared 'cmle_training_args' on trainer and 'cmle_serving_args' on pusher
    deprecated. User should use the `trainer/pusher` executors in
    tfx.extensions.google_cloud_ai_platform module instead.
*   Moved tfx.orchestration.gcp.cmle_runner to
    tfx.extensions.google_cloud_ai_platform.runner.
*   Deprecated csv_input and tfrecord_input, use external_input instead.

## Bug fixes and other changes

*   Updated components and code samples to use `tft.TFTransformOutput` (
    introduced in tensorflow_transform 0.8). This avoids directly accessing the
    DatasetSchema object which may be removed in tensorflow_transform 0.14 or
    0.15.
*   Fixed issue #113 to have consistent type of train_files and eval_files
    passed to trainer user module.
*   Fixed issue #185 preventing the Airflow UI from visualizing the component's
    subdag operators and logs.
*   Fixed issue #201 to make GCP credentials optional.
*   Bumped dependency to kfp (Kubeflow Pipelines SDK) to be at version at least
    0.1.18.
*   Updated code example to
    *   use 'tf.data.TFRecordDataset' instead of the deprecated function
        'tf.TFRecordReader'
    *   add test to train, evaluate and export.
*   Component definition streamlined with explicit ComponentSpec and new style
    for defining component classes.
*   TFX now depends on `pyarrow>=0.14.0,<0.15.0` (through its dependency on
    `tensorflow-data-validation`).
*   Introduced 'examples' to the Trainer component API. It's recommended to use
    this field instead of 'transformed_examples' going forward.
*   Trainer can now run without the 'transform_output' input.
*   Added check for duplicated component ids within a pipeline.
*   String representations for Channel and Artifact (TfxType) classes were
    improved.
*   Updated workshop/setup/setup_demo.sh to fix version incompatibilities
*   Updated workshop by adding note and instructions to fix issue with GCC
    version when starting `airflow webserver`.
*   Prepared support for analyzer cache optimization in transform executor.
*   Fixed issue #463 correcting syntax in SCHEMA_EMPTY message.
*   Added an explicit check that pipeline name cannot exceed 63 characters.
*   SchemaGen takes a new argument, infer_feature_shape to indicate whether to
    infer shape of features in schema. Current default value is False, but we
    plan to remove default value for it in future.
*   Depended on 'click>=7.0,<8'
*   Depended on `apache-beam[gcp]>=2.14,<3`
*   Depended on `ml-metadata>=-1.14.0,<0.15`
*   Depended on `tensorflow-data-validation>=0.14.1,<0.15`
*   Depended on `tensorflow-model-analysis>=0.14.0,<0.15`
*   Depended on `tensorflow-transform>=0.14.0,<0.15`

## Breaking changes

### For pipeline authors

*   The "outputs" argument, which is used to override the automatically-
    generated output Channels for each component class has been removed; the
    equivalent overriding functionality is now available by specifying optional
    keyword arguments (see each component class definition for details).
*   The optional arguments "executor" and "unique_name" of component classes
    have been uniformly renamed to "executor_spec" and "instance_name",
    respectively.
*   The "driver" optional argument of component classes is no longer available:
    users who need to override the driver for a component should subclass the
    component and override the DRIVER_CLASS field.
*   The `example_gen.component.ExampleGen` class has been refactored into the
    `example_gen.component._QueryBasedExampleGen` and
    `example_gen.component.FileBasedExampleGen` classes.
*   pipeline_root passed to pipeline.Pipeline is now the root to the running
    pipeline instead of root of all pipelines.

### For component authors

*   Component class definitions have been simplified; existing custom components
    need to:
    *   specify a ComponentSpec contract and conform to new class definition
        style (see `base_component.BaseComponent`)
    *   specify `EXECUTOR_SPEC=ExecutorClassSpec(MyExecutor)` in the component
        definition to replace `executor=MyExecutor` from component constructor.
*   Artifact definitions for standard TFX components have moved from using
    string type names into being concrete Artifact classes (see each official
    TFX component's ComponentSpec definition in `types.standard_component_specs`
    and the definition of built-in Artifact types in
    `types.standard_artifacts`).
*   The `base_component.ComponentOutputs` class has been renamed to
    `base_component._PropertyDictWrapper`.
*   The tfx.utils.types.TfxType class has been renamed to tfx.types.Artifact.
*   The tfx.utils.channel.Channel class has been moved to tfx.types.Channel.
*   The "static_artifact_collection" argument to types.Channel has been renamed
    to "artifacts".
*   ArtifactType for artifacts will have two new properties: pipeline_name and
    producer_component.
*   The ARTIFACT_STATE_* constants were consolidated into the
    types.artifacts.ArtifactState enum class.

# Version 0.13.0

## Major Features and Improvements

*   Adds support for Python 3.5
*   Initial version of following orchestration platform supported:
    *   Kubeflow
*   Added TensorFlow Model Analysis Colab example
*   Supported split ratio for ExampleGen components
*   Supported running a single executor independently

## Bug fixes and other changes

*   Fixes issue #43 that prevent new execution in some scenarios
*   Fixes issue #47 that causes ImportError on chicago_taxi execution on
    dataflow
*   Depends on `apache-beam[gcp]>=2.12,<3`
*   Depends on `tensorflow-data-validation>=0.13.1,<0.14`
*   Depends on `tensorflow-model-analysis>=0.13.2,<0.14`
*   Depends on `tensorflow-transform>=0.13,<0.14`
*   Deprecations:
    *   PipelineDecorator is deprecated. Please construct a pipeline directly
        from a list of components instead.
*   Increased verbosity of logging to container stdout when running under
    Kubeflow Pipelines.
*   Updated developer tutorial to support Python 3.5+

## Breaking changes

*   Examples code are moved from 'examples' to 'tfx/examples': this ensures that
    PyPi package contains only one top level python module 'tfx'.

## Things to notice for upgrading

*   Multiprocessing on Mac OS >= 10.13 might crash for Airflow. See
    [AIRFLOW-3326](https://issues.apache.org/jira/browse/AIRFLOW-3326) for
    details and solution.

# Version 0.12.0

## Major Features and Improvements

*   Adding TFMA Architecture doc
*   TFX User Guide
*   Initial version of the following TFX components:
    *   CSVExampleGen - CSV data ingestion
    *   BigQueryExampleGen - BigQuery data ingestion
    *   StatisticsGen - calculates statistics for the dataset
    *   SchemaGen - examines the dataset and creates a data schema
    *   ExampleValidator - looks for anomalies and missing values in the dataset
    *   Transform - performs feature engineering on the dataset
    *   Trainer - trains the model
    *   Evaluator - performs analysis of the model performance
    *   ModelValidator - helps validate exported models ensuring that they are
        "good enough" to be pushed to production
    *   Pusher - deploys the model to a serving infrastructure, for example the
        TensorFlow Serving Model Server
*   Initial version of following orchestration platform supported:
    *   Apache Airflow
*   Polished examples based on the Chicago Taxi dataset.

## Bug fixes and other changes

*   Cleanup Colabs to remove TF warnings
*   Performance improvement during shuffling of post-transform data.
*   Changing example to move everything to one file in plugins
*   Adding instructions to refer to README when running Chicago Taxi notebooks

## Breaking changes<|MERGE_RESOLUTION|>--- conflicted
+++ resolved
@@ -18,7 +18,6 @@
 *   Switched Transform component to use the new TFXIO code path. Users may
     potentially notice large performance improvement.
 *   Added support for primitive artifacts to InputValuePlaceholder.
-<<<<<<< HEAD
 *   Supported multiple artifacts for Trainer and Tuner's input example Channel.
 *   Supported split configuration for Trainer and Tuner.
 *   Component authors now can create a TFXIO instance to get access to the
@@ -26,10 +25,11 @@
     support more data payload formats and data container formats, using
     `tfxio_utils` is encouraged to avoid dealing directly with each combination.
     TFXIO is the interface of [Standardized TFX Inputs](https://github.com/tensorflow/community/blob/master/rfcs/20191017-tfx-standardized-inputs.md).
-=======
-*   Added experimental BaseStubExecutor and StubComponentLauncher to test TFX pipelines. 
-*   Added experimental TFX Pipeline Recorder to record output artifacts of the pipeline.
->>>>>>> 93d7f240
+*   Added experimental BaseStubExecutor and StubComponentLauncher to test TFX
+    pipelines.
+*   Added experimental TFX Pipeline Recorder to record output artifacts of the
+    pipeline.
+
 
 ## Bug fixes and other changes
 *   Added Tuner component to Iris e2e example.
