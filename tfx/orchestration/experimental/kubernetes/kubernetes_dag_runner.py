--- conflicted
+++ resolved
@@ -150,15 +150,10 @@
       pipeline.pipeline_info.run_id = datetime.datetime.now().isoformat()
 
     if not kube_utils.is_inside_cluster():
-<<<<<<< HEAD
       kubernetes_remote_runner.run_as_kubernetes_job(
           pipeline=pipeline,
           tfx_image=self._config.tfx_image)
       return
-=======
-      raise NotImplementedError('Out of cluster execution not yet supported.')
-
->>>>>>> 119f267d
     # TODO(ericlege): Support running components in parallel.
     ran_components = set()
 
